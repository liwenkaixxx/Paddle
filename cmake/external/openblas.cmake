# Copyright (c) 2016 PaddlePaddle Authors. All Rights Reserve.
# 
# Licensed under the Apache License, Version 2.0 (the "License");
# you may not use this file except in compliance with the License.
# You may obtain a copy of the License at
# 
# http://www.apache.org/licenses/LICENSE-2.0
# 
# Unless required by applicable law or agreed to in writing, software
# distributed under the License is distributed on an "AS IS" BASIS,
# WITHOUT WARRANTIES OR CONDITIONS OF ANY KIND, either express or implied.
# See the License for the specific language governing permissions and
# limitations under the License.

INCLUDE(cblas)

IF(NOT ${CBLAS_FOUND})
    INCLUDE(ExternalProject)

    SET(CBLAS_SOURCES_DIR ${THIRD_PARTY_PATH}/openblas)
    SET(CBLAS_INSTALL_DIR ${THIRD_PARTY_PATH}/install/openblas)
    SET(CBLAS_INC_DIR "${CBLAS_INSTALL_DIR}/include" CACHE PATH "openblas include directory." FORCE)

    SET(CBLAS_LIBRARIES "${CBLAS_INSTALL_DIR}/lib/${LIBRARY_PREFIX}openblas${STATIC_LIBRARY_SUFFIX}"
        CACHE FILEPATH "openblas library." FORCE)

    SET(COMMON_ARGS CC=${CMAKE_C_COMPILER} NO_LAPACK=1 NO_SHARED=1)

    IF(ANDROID)
        # arm_soft_fp_abi branch of OpenBLAS to support softfp
        #   https://github.com/xianyi/OpenBLAS/tree/arm_soft_fp_abi
        SET(OPENBLAS_COMMIT "b5c96fcfcdc82945502a2303116a64d89985daf5")
        SET(OPTIONAL_ARGS HOSTCC=${HOST_C_COMPILER} TARGET=ARMV7 ARM_SOFTFP_ABI=1 USE_THREAD=0 libs)
    ELSEIF(RPI)
        # use hardfp
        SET(OPENBLAS_COMMIT "v0.2.19")
        SET(OPTIONAL_ARGS HOSTCC=${HOST_C_COMPILER} TARGET=ARMV7 USE_THREAD=0 libs)
    ELSE()
        SET(OPENBLAS_COMMIT "v0.2.19")
        SET(OPENBLAS_ARGS DYNAMIC_ARCH=1 libs)
    ENDIF()

    ExternalProject_Add(
        openblas
        ${EXTERNAL_PROJECT_LOG_ARGS}
        GIT_REPOSITORY      https://github.com/xianyi/OpenBLAS.git
        GIT_TAG             ${OPENBLAS_COMMIT}
        PREFIX              ${CBLAS_SOURCES_DIR}
        INSTALL_DIR         ${CBLAS_INSTALL_DIR}
        BUILD_IN_SOURCE     1
<<<<<<< HEAD
        BUILD_COMMAND       ${CMAKE_MAKE_PROGRAM} ${COMMON_ARGS} ${OPTIONAL_ARGS}
        INSTALL_COMMAND     ${CMAKE_MAKE_PROGRAM} install NO_SHARED=1 PREFIX=<INSTALL_DIR>
        UPDATE_COMMAND      ""
        CONFIGURE_COMMAND   ""
    )

    IF(NOT ANDROID AND NOT RPI)
        ExternalProject_Add_Step(
            openblas lapacke_install
            COMMAND ${CMAKE_COMMAND} -E copy "${CBLAS_SOURCES_DIR}/src/openblas/lapack-netlib/LAPACKE/include/lapacke_mangling_with_flags.h" "${CBLAS_INSTALL_DIR}/include/lapacke_mangling.h"
            COMMAND ${CMAKE_COMMAND} -E copy "${CBLAS_SOURCES_DIR}/src/openblas/lapack-netlib/LAPACKE/include/lapacke.h" "${CBLAS_INSTALL_DIR}/include/lapacke.h"
            COMMAND ${CMAKE_COMMAND} -E copy "${CBLAS_SOURCES_DIR}/src/openblas/lapack-netlib/LAPACKE/include/lapacke_config.h" "${CBLAS_INSTALL_DIR}/include/lapacke_config.h"
            COMMAND ${CMAKE_COMMAND} -E copy "${CBLAS_SOURCES_DIR}/src/openblas/lapack-netlib/LAPACKE/include/lapacke_utils.h" "${CBLAS_INSTALL_DIR}/include/lapacke_utils.h"
            DEPENDEES install
    )
    ENDIF()

=======
        BUILD_COMMAND       ${CMAKE_MAKE_PROGRAM} FC=${CMAKE_Fortran_COMPILER} CC=${CMAKE_C_COMPILER} HOSTCC=${CMAKE_C_COMPILER} NO_LAPACK=1 DYNAMIC_ARCH=1 NO_SHARED=1 libs netlib
        INSTALL_COMMAND     ${CMAKE_MAKE_PROGRAM} install NO_SHARED=1 NO_LAPACK=1 PREFIX=<INSTALL_DIR>
        UPDATE_COMMAND      ""
        CONFIGURE_COMMAND   ""
    )
>>>>>>> e8b2e7f5
    LIST(APPEND external_project_dependencies openblas)
ENDIF(NOT ${CBLAS_FOUND})

MESSAGE(STATUS "BLAS library: ${CBLAS_LIBRARIES}")
INCLUDE_DIRECTORIES(${CBLAS_INC_DIR})<|MERGE_RESOLUTION|>--- conflicted
+++ resolved
@@ -24,7 +24,7 @@
     SET(CBLAS_LIBRARIES "${CBLAS_INSTALL_DIR}/lib/${LIBRARY_PREFIX}openblas${STATIC_LIBRARY_SUFFIX}"
         CACHE FILEPATH "openblas library." FORCE)
 
-    SET(COMMON_ARGS CC=${CMAKE_C_COMPILER} NO_LAPACK=1 NO_SHARED=1)
+    SET(COMMON_ARGS CC=${CMAKE_C_COMPILER} NO_SHARED=1 NO_LAPACK=1)
 
     IF(ANDROID)
         # arm_soft_fp_abi branch of OpenBLAS to support softfp
@@ -48,31 +48,11 @@
         PREFIX              ${CBLAS_SOURCES_DIR}
         INSTALL_DIR         ${CBLAS_INSTALL_DIR}
         BUILD_IN_SOURCE     1
-<<<<<<< HEAD
         BUILD_COMMAND       ${CMAKE_MAKE_PROGRAM} ${COMMON_ARGS} ${OPTIONAL_ARGS}
-        INSTALL_COMMAND     ${CMAKE_MAKE_PROGRAM} install NO_SHARED=1 PREFIX=<INSTALL_DIR>
-        UPDATE_COMMAND      ""
-        CONFIGURE_COMMAND   ""
-    )
-
-    IF(NOT ANDROID AND NOT RPI)
-        ExternalProject_Add_Step(
-            openblas lapacke_install
-            COMMAND ${CMAKE_COMMAND} -E copy "${CBLAS_SOURCES_DIR}/src/openblas/lapack-netlib/LAPACKE/include/lapacke_mangling_with_flags.h" "${CBLAS_INSTALL_DIR}/include/lapacke_mangling.h"
-            COMMAND ${CMAKE_COMMAND} -E copy "${CBLAS_SOURCES_DIR}/src/openblas/lapack-netlib/LAPACKE/include/lapacke.h" "${CBLAS_INSTALL_DIR}/include/lapacke.h"
-            COMMAND ${CMAKE_COMMAND} -E copy "${CBLAS_SOURCES_DIR}/src/openblas/lapack-netlib/LAPACKE/include/lapacke_config.h" "${CBLAS_INSTALL_DIR}/include/lapacke_config.h"
-            COMMAND ${CMAKE_COMMAND} -E copy "${CBLAS_SOURCES_DIR}/src/openblas/lapack-netlib/LAPACKE/include/lapacke_utils.h" "${CBLAS_INSTALL_DIR}/include/lapacke_utils.h"
-            DEPENDEES install
-    )
-    ENDIF()
-
-=======
-        BUILD_COMMAND       ${CMAKE_MAKE_PROGRAM} FC=${CMAKE_Fortran_COMPILER} CC=${CMAKE_C_COMPILER} HOSTCC=${CMAKE_C_COMPILER} NO_LAPACK=1 DYNAMIC_ARCH=1 NO_SHARED=1 libs netlib
         INSTALL_COMMAND     ${CMAKE_MAKE_PROGRAM} install NO_SHARED=1 NO_LAPACK=1 PREFIX=<INSTALL_DIR>
         UPDATE_COMMAND      ""
         CONFIGURE_COMMAND   ""
     )
->>>>>>> e8b2e7f5
     LIST(APPEND external_project_dependencies openblas)
 ENDIF(NOT ${CBLAS_FOUND})
 
