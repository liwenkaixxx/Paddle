--- conflicted
+++ resolved
@@ -4,15 +4,9 @@
             <h1>PaddlePaddle</h1>
             <hr>
 	    <p>开放易用的深度学习平台，工业应用与学术研究并举</p>
-<<<<<<< HEAD
-	    <a href="http://www.paddlepaddle.org/doc_cn/demo/quick_start/index.html" class="btn btn-primary btn-xl page-scroll">快速上手</a>
-	    <a href="http://www.paddlepaddle.org/doc_cn/" class="btn btn-primary btn-xl page-scroll">文档</a>
-	    <a href="https://github.com/baidu/paddle" class="btn btn-primary btn-xl page-scroll">代码</a>
-=======
 	    <a href="http://www.paddlepaddle.org/doc_cn/demo/quick_start/index.html" class="btn btn-primary btn-xl page-scroll btn-pd">快速上手</a>
 	    <a href="http://www.paddlepaddle.org/doc_cn/" class="btn btn-primary btn-xl page-scroll btn-pd">文档</a>
 	    <a href="https://github.com/baidu/paddle" class="btn btn-primary btn-xl page-scroll btn-pd">代码</a>
->>>>>>> e7405c60
         </div>
     </div>
 </header>