--- conflicted
+++ resolved
@@ -25,138 +25,5 @@
   return shapes_[idx];
 }
 
-<<<<<<< HEAD
-void ShuffleReader::ReadNext(std::vector<LoDTensor>* out) {
-  if (iteration_pos_ >= buffer_.size()) {
-    // Reload buffer with new data
-    buffer_.clear();
-    buffer_.reserve(buffer_size_);
-    for (int i = 0; i < buffer_size_; ++i) {
-      if (reader_->HasNext()) {
-        buffer_.push_back(std::vector<LoDTensor>());
-        reader_->ReadNext(&buffer_.back());
-      } else {
-        break;
-      }
-    }
-    // TODO(fengjiayi): 'std::random_shuffle' can be very slow. It needs to be
-    // optimize.
-    std::random_shuffle(buffer_.begin(), buffer_.end());
-    iteration_pos_ = 0;
-  }
-  out->clear();
-  if (!buffer_.empty()) {
-    std::swap(*out, buffer_[iteration_pos_++]);
-  }
-  // if buffer_ is empty, the 'out' will return as an empty vector.
-}
-
-void BatchReader::ReadNext(std::vector<LoDTensor>* out) {
-  buffer_.clear();
-  buffer_.reserve(batch_size_);
-  for (int i = 0; i < batch_size_; ++i) {
-    if (reader_->HasNext()) {
-      buffer_.push_back(std::vector<LoDTensor>());
-      reader_->ReadNext(&buffer_.back());
-    } else {
-      break;
-    }
-  }
-  // Concat instances
-  out->clear();
-  if (buffer_.empty()) {
-    // if buffer_ is empty, the 'out' will return as an empty vector.
-    return;
-  }
-  int out_num = buffer_[0].size();
-  out->reserve(out_num);
-  for (int j = 0; j < out_num; ++j) {
-    // Merge shape and check date type
-    std::type_index batch_type = buffer_[0][j].type();
-    DDim batch_shape = buffer_[0][j].dims();
-    for (size_t i = 1; i < buffer_.size(); ++i) {
-      std::type_index ins_type = buffer_[i][j].type();
-      DDim ins_shape = buffer_[i][j].dims();
-      PADDLE_ENFORCE_EQ(batch_type, ins_type);
-      PADDLE_ENFORCE_EQ(slice_ddim(batch_shape, 1, batch_shape.size()),
-                        slice_ddim(ins_shape, 1, ins_shape.size()));
-      PADDLE_ENFORCE_GT(ins_shape[0], 0);
-      batch_shape[0] += ins_shape[0];
-    }
-
-    LoDTensor out_tensor;
-    out_tensor.Resize(batch_shape);
-    out_tensor.mutable_data(platform::CPUPlace(), batch_type);
-    int64_t dst_offset = 0;
-
-    // Merge lod and data
-    LoD batch_lod;
-    for (size_t i = 0; i < buffer_.size(); ++i) {
-      DDim ins_shape = buffer_[i][j].dims();
-      LoD ins_lod = buffer_[i][j].lod();
-      if (i == 0) {
-        batch_lod = ins_lod;
-      } else {
-        PADDLE_ENFORCE_EQ(batch_lod.size(), ins_lod.size());
-        for (size_t level_idx = 0; level_idx < batch_lod.size(); ++level_idx) {
-          auto& lod_level = batch_lod[level_idx];
-          for (size_t k = 1; k < ins_lod[level_idx].size(); ++k) {
-            lod_level.push_back(ins_lod[level_idx][k] + lod_level.back());
-          }
-        }
-      }
-      Tensor dst = out_tensor.Slice(dst_offset, dst_offset + ins_shape[0]);
-      TensorCopy(buffer_[i][j], platform::CPUPlace(), &dst);
-      dst_offset += ins_shape[0];
-    }
-    out_tensor.set_lod(batch_lod);
-    out->push_back(out_tensor);
-  }
-}
-
-void DoubleBufferReader::ReadNext(std::vector<LoDTensor>* out) {
-  std::unique_lock<std::mutex> lck(mtx_);
-  while (write_pos_ == read_pos_) {
-    buffer_not_empty_.wait(lck);
-  }
-
-  out->clear();
-  out->reserve(buffer_[read_pos_].size());
-  // TODO(fengjiayi): This copy shall be reduced.
-  for (size_t i = 0; i < buffer_[read_pos_].size(); ++i) {
-    LoDTensor dst;
-    TensorCopy(buffer_[read_pos_][i], platform::CPUPlace(), &dst);
-    dst.set_lod(buffer_[read_pos_][i].lod());
-    out->push_back(dst);
-  }
-
-  ++read_pos_;
-  if (read_pos_ >= kDoubleBufferSize) {
-    read_pos_ = 0;
-  }
-  buffer_not_full_.notify_all();
-}
-
-bool DoubleBufferReader::HasNext() const {
-  return reader_->HasNext() || !buffer_.empty();
-}
-
-void DoubleBufferReader::ProducerThreadFunc() {
-  while (reader_->HasNext()) {
-    std::unique_lock<std::mutex> lck(mtx_);
-    while (((write_pos_ + 1) % kDoubleBufferSize) == read_pos_) {
-      buffer_not_full_.wait(lck);
-    }
-    reader_->ReadNext(&buffer_[write_pos_]);
-    ++write_pos_;
-    if (write_pos_ >= kDoubleBufferSize) {
-      write_pos_ = 0;
-    }
-    buffer_not_empty_.notify_all();
-  }
-}
-
-=======
->>>>>>> 42e65a20
 }  // namespace framework
 }  // namespace paddle