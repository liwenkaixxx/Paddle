--- conflicted
+++ resolved
@@ -49,19 +49,25 @@
     if (platform::CanCUDNNBeUsed(ctx)) {
       library_ = framework::LibraryType::kCUDNN;
     }
-<<<<<<< HEAD
-=======
+#endif
 #ifdef PADDLE_WITH_MKLDNN
     if (library_ == framework::LibraryType::kPlain &&
         platform::CanMKLDNNBeUsed(ctx)) {
       library_ = framework::LibraryType::kMKLDNN;
     }
->>>>>>> 7c147242
 #endif
+
+    auto input_data_type =
+        framework::ToDataType(ctx.Input<Tensor>("X")->type());
+    if (input_data_type == framework::proto::VarType::FP16) {
+      PADDLE_ENFORCE_EQ(library_, framework::LibraryType::kCUDNN,
+                        "float16 can only be used when CUDNN is used");
+    }
+
     std::string data_format = ctx.Attr<std::string>("data_format");
-    return framework::OpKernelType(
-        framework::ToDataType(ctx.Input<Tensor>("X")->type()), ctx.GetPlace(),
-        framework::StringToDataLayout(data_format), library_);
+    return framework::OpKernelType(input_data_type, ctx.GetPlace(),
+                                   framework::StringToDataLayout(data_format),
+                                   library_);
   }
 };
 class SoftmaxOpMaker : public framework::OpProtoAndCheckerMaker {
