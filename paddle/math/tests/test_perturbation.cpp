--- conflicted
+++ resolved
@@ -249,18 +249,9 @@
   }
 }
 
-<<<<<<< HEAD
 int main(int argc, char** argv) {
   testing::InitGoogleTest(&argc, argv);
   return RUN_ALL_TESTS();
 }
 
-#else
-
-int main(int argc, char const* argv[]) {
-    return 0;
-}
-
-=======
->>>>>>> 7dec631d
 #endif