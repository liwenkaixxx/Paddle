--- conflicted
+++ resolved
@@ -89,7 +89,6 @@
     size_t channels, size_t height, size_t width, size_t sizeX,
     real alpha, real beta) {}
 
-<<<<<<< HEAD
 inline void hl_bilinear_forward(const real* inData,
                                 const size_t inImgH,
                                 const size_t inImgW,
@@ -113,7 +112,7 @@
                                 const size_t outputH,
                                 const size_t outputW,
                                 const size_t numChannels) {}
-=======
+
 inline void hl_maxout_forward(
     const real* inData, real* outData, int* idData,
     size_t batchSize, size_t size, size_t featLen, size_t group) {}
@@ -121,6 +120,5 @@
 inline void hl_maxout_backward(
     real* inGrad, const real* outGrad, const int* idData,
     size_t batchSize, size_t size, size_t featLen, size_t group) {}
->>>>>>> 46bd5f53
 
 #endif  // HL_CNN_STUB_H_