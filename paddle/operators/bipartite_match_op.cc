/* Copyright (c) 2016 PaddlePaddle Authors. All Rights Reserve.

Licensed under the Apache License, Version 2.0 (the "License");
you may not use this file except in compliance with the License.
You may obtain a copy of the License at

http://www.apache.org/licenses/LICENSE-2.0

Unless required by applicable law or agreed to in writing, software
distributed under the License is distributed on an "AS IS" BASIS,
WITHOUT WARRANTIES OR CONDITIONS OF ANY KIND, either express or implied.
See the License for the specific language governing permissions and
limitations under the License. */

#include "paddle/framework/op_registry.h"
#include "paddle/operators/math/math_function.h"

namespace paddle {
namespace operators {

using Tensor = framework::Tensor;
using LoDTensor = framework::LoDTensor;

<<<<<<< HEAD
constexpr double kEPS = 1e-6;

=======
>>>>>>> 59bcb589
class BipartiteMatchOp : public framework::OperatorWithKernel {
 public:
  using framework::OperatorWithKernel::OperatorWithKernel;

  void InferShape(framework::InferShapeContext* ctx) const override {
    PADDLE_ENFORCE(ctx->HasInput("DistMat"),
                   "Input(DistMat) of BipartiteMatch should not be null.");

    auto dims = ctx->GetInputDim("DistMat");
    PADDLE_ENFORCE_EQ(dims.size(), 2, "The rank of Input(DistMat) must be 2.");

    ctx->SetOutputDim("ColToRowMatchIndices", dims);
    ctx->SetOutputDim("ColToRowMatchDis", dims);
  }
};

template <typename T>
class BipartiteMatchKernel : public framework::OpKernel<T> {
 public:
  // The match_indices must be initialized to -1 at first.
  // The match_dist must be initialized to 0 at first.
  void BipartiteMatch(const Tensor& dist, int* match_indices,
                      T* match_dist) const {
    constexpr T kEPS = static_cast<T>(1e-6);
    PADDLE_ENFORCE_EQ(dist.dims().size(), 2, "The rank of dist must be 2.");
    int64_t row = dist.dims()[0];
    int64_t col = dist.dims()[1];
    auto* dist_data = dist.data<T>();
    std::vector<int> row_pool;
    for (int i = 0; i < row; ++i) {
      row_pool.push_back(i);
    }
    while (row_pool.size() > 0) {
      int max_idx = -1;
      int max_row_idx = -1;
      T max_dist = -1;
      for (int64_t j = 0; j < col; ++j) {
        if (match_indices[j] != -1) {
          continue;
        }
        for (size_t k = 0; k < row_pool.size(); ++k) {
          int m = row_pool[k];
          // distance is 0 between m-th row and j-th column
          if (dist_data[m * col + j] < kEPS) {
            continue;
          }
          if (dist_data[m * col + j] > max_dist) {
            max_idx = j;
            max_row_idx = m;
            max_dist = dist_data[m * col + j];
          }
        }
      }
      if (max_idx == -1) {
        // Cannot find good match.
        break;
      } else {
        PADDLE_ENFORCE_EQ(match_indices[max_idx], -1);
        match_indices[max_idx] = max_row_idx;
        match_dist[max_idx] = max_dist;
        // Erase the row index.
        row_pool.erase(
            std::find(row_pool.begin(), row_pool.end(), max_row_idx));
      }
    }
  }

  void Compute(const framework::ExecutionContext& context) const override {
    auto* dist_mat = context.Input<LoDTensor>("DistMat");
    auto* match_indices = context.Output<Tensor>("ColToRowMatchIndices");
    auto* match_dist = context.Output<Tensor>("ColToRowMatchDis");

    auto& dev_ctx = context.device_context<platform::CPUDeviceContext>();

    auto col = dist_mat->dims()[1];

    int64_t n = dist_mat->lod().size() == 0UL
                    ? 1
                    : static_cast<int64_t>(dist_mat->lod().back().size() - 1);
    if (dist_mat->lod().size()) {
      PADDLE_ENFORCE_EQ(dist_mat->lod().size(), 1UL,
                        "Only support 1 level of LoD.");
    }
    match_indices->mutable_data<int>({n, col}, context.GetPlace());
    match_dist->mutable_data<T>({n, col}, context.GetPlace());

    math::SetConstant<platform::CPUDeviceContext, int> iset;
    iset(dev_ctx, match_indices, static_cast<int>(-1));
    math::SetConstant<platform::CPUDeviceContext, T> tset;
    tset(dev_ctx, match_dist, static_cast<T>(0));

    int* indices = match_indices->data<int>();
    T* dist = match_dist->data<T>();
    if (n == 1) {
      BipartiteMatch(*dist_mat, indices, dist);
    } else {
      auto lod = dist_mat->lod().back();
      for (size_t i = 0; i < lod.size() - 1; ++i) {
        Tensor one_ins = dist_mat->Slice(lod[i], lod[i + 1]);
        BipartiteMatch(one_ins, indices + i * col, dist + i * col);
      }
    }
  }
};

class BipartiteMatchOpMaker : public framework::OpProtoAndCheckerMaker {
 public:
  BipartiteMatchOpMaker(OpProto* proto, OpAttrChecker* op_checker)
      : OpProtoAndCheckerMaker(proto, op_checker) {
    AddInput(
        "DistMat",
        "(LoDTensor or Tensor) this input is a 2-D LoDTensor with shape "
        "[K, M]. It is pair-wise distance matrix between the entities "
        "represented by each row and each column. For example, assumed one "
        "entity is A with shape [K], another entity is B with shape [M]. The "
        "DistMat[i][j] is the distance between A[i] and B[j]. The bigger "
        "the distance is, the better macthing the pairs are. Please note, "
        "This tensor can contain LoD information to represent a batch of "
        "inputs. One instance of this batch can contain different numbers of "
        "entities.");
    AddOutput("ColToRowMatchIndices",
              "(Tensor) A 2-D Tensor with shape [N, M] in int type. "
              "N is the batch size. If ColToRowMatchIndices[i][j] is -1, it "
              "means B[j] does not match any entity in i-th instance. "
              "Otherwise, it means B[j] is matched to row "
              "ColToRowMatchIndices[i][j] in i-th instance. The row number of "
              "i-th instance is saved in ColToRowMatchIndices[i][j].");
    AddOutput("ColToRowMatchDis",
              "(Tensor) A 2-D Tensor with shape [N, M] in float type. "
              "N is batch size. If ColToRowMatchIndices[i][j] is -1, "
              "ColToRowMatchDis[i][j] is also -1.0. Otherwise, assumed "
              "ColToRowMatchIndices[i][j] = d, and the row offsets of each "
              "instance are called LoD. Then "
              "ColToRowMatchDis[i][j] = DistMat[d+LoD[i]][j]");
    AddComment(R"DOC(
This operator is a greedy bipartite matching algorithm, which is used to
obtain the matching with the maximum distance based on the input
distance matrix. For input 2D matrix, the bipartite matching algorithm can
find the matched column for each row, also can find the matched row for
each column. And this operator only calculate matched indices from column
to row. For each instance, the number of matched indices is the number of
of columns of the input ditance matrix.

There are two outputs to save matched indices and distance.
A simple description, this algothrim matched the best (maximum distance)
row entity to the column entity and the matched indices are not duplicated
in each row of ColToRowMatchIndices. If the column entity is not matched
any row entity, set -1 in ColToRowMatchIndices.

Please note that the input DistMat can be LoDTensor (with LoD) or Tensor.
If LoDTensor with LoD, the height of ColToRowMatchIndices is batch size.
If Tensor, the height of ColToRowMatchIndices is 1.

)DOC");
  }
};

}  // namespace operators
}  // namespace paddle

namespace ops = paddle::operators;
REGISTER_OPERATOR(bipartite_match, ops::BipartiteMatchOp,
                  ops::BipartiteMatchOpMaker,
                  paddle::framework::EmptyGradOpMaker);
REGISTER_OP_CPU_KERNEL(bipartite_match, ops::BipartiteMatchKernel<float>,
                       ops::BipartiteMatchKernel<double>);<|MERGE_RESOLUTION|>--- conflicted
+++ resolved
@@ -21,11 +21,6 @@
 using Tensor = framework::Tensor;
 using LoDTensor = framework::LoDTensor;
 
-<<<<<<< HEAD
-constexpr double kEPS = 1e-6;
-
-=======
->>>>>>> 59bcb589
 class BipartiteMatchOp : public framework::OperatorWithKernel {
  public:
   using framework::OperatorWithKernel::OperatorWithKernel;
