--- conflicted
+++ resolved
@@ -37,12 +37,9 @@
     auto ins = Inputs("X");
     auto outs = Outputs("Out");
     std::vector<std::string> epmap = Attr<std::vector<std::string>>("epmap");
-<<<<<<< HEAD
     bool do_get = Attr<bool>("DoGet");
-=======
     std::vector<std::string> endpoints =
         Attr<std::vector<std::string>>("endpoints");
->>>>>>> a585b585
 
     platform::DeviceContextPool& pool = platform::DeviceContextPool::Instance();
     auto& ctx = *pool.Get(place);
@@ -52,29 +49,23 @@
     }
     PADDLE_ENFORCE(client_.Wait());
 
-<<<<<<< HEAD
-    if (do_get) {
-      for (size_t i = 0; i < outs.size(); i++) {
-        VLOG(3) << "getting " << outs[i];
-        client_.AsyncGetVariable(epmap[i], ctx, scope, outs[i]);
-      }
-=======
     for (auto& ep : endpoints) {
       VLOG(3) << "batch barrier, ep: " << ep;
       client_.AsyncSendBatchBarrier(ep);
     }
     PADDLE_ENFORCE(client_.Wait());
 
-    for (size_t i = 0; i < outs.size(); i++) {
-      VLOG(3) << "getting " << outs[i] << " from " << epmap[i];
-      client_.AsyncGetVariable(epmap[i], ctx, scope, outs[i]);
->>>>>>> a585b585
+    if (do_get) {
+      for (size_t i = 0; i < outs.size(); i++) {
+        VLOG(3) << "getting " << outs[i] << " from " << epmap[i];
+        client_.AsyncGetVariable(epmap[i], ctx, scope, outs[i]);
+      }
+      PADDLE_ENFORCE(client_.Wait());
     }
-
-    PADDLE_ENFORCE(client_.Wait());
   }
 
  private:
+  // TODO(typhoonzero): put RPCClient in a Variable.
   mutable detail::RPCClient client_;
 };
 
