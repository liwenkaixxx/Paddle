--- conflicted
+++ resolved
@@ -11,10 +11,6 @@
 # WITHOUT WARRANTIES OR CONDITIONS OF ANY KIND, either express or implied.
 # See the License for the specific language governing permissions and
 # limitations under the License.
-<<<<<<< HEAD
-=======
-
->>>>>>> f45b0b06
 from ..registry import register_layer
 
 __activations__ = [
