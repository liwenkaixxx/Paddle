--- conflicted
+++ resolved
@@ -451,13 +451,8 @@
         self.desc.check_attrs()
         no_kernel_op_set = {
             'feed', 'fetch', 'save', 'load', 'recurrent',
-<<<<<<< HEAD
-            'rnn_memory_helper_grad', 'conditional_block', 'while',
-            'parallel_do'
-=======
             'rnn_memory_helper_grad', 'conditional_block', 'while', 'send',
-            'recv'
->>>>>>> cbe25b33
+            'recv', 'parallel_do'
         }
         if type not in no_kernel_op_set:
             self.desc.infer_var_type(self.block.desc)
