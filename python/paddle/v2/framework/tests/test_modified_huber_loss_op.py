import unittest
import numpy as np
from op_test import OpTest


def modified_huber_loss_forward(val):
    if val < -1:
        return -4. * val
    elif val < 1:
        return (1. - val) * (1. - val)
    else:
        return 0.


class TestModifiedHuberLossOp(OpTest):
    def setUp(self):
        self.op_type = 'modified_huber_loss'
<<<<<<< HEAD
        samples_num = 16
        self.inputs = {
            'X': np.random.uniform(-1, 1., (samples_num, 1)).astype('float64'),
            'Y': np.random.choice([0, 1], samples_num).reshape((samples_num, 1))
        }
        product_res = self.inputs['X'] * (2 * self.inputs['Y'] - 1)
=======
        samples_num = 32

        x_np = np.random.uniform(-2., 2., (samples_num, 1)).astype('float32')
        y_np = np.random.choice([0, 1], samples_num).reshape(
            (samples_num, 1)).astype('float32')
        product_res = x_np * (2. * y_np - 1.)
        # keep away from the junction of piecewise function
        for pos, val in np.ndenumerate(product_res):
            while abs(val - 1.) < 0.05:
                x_np[pos] = np.random.uniform(-2., 2.)
                y_np[pos] = np.random.choice([0, 1])
                product_res[pos] = x_np[pos] * (2 * y_np[pos] - 1)
                val = product_res[pos]

        self.inputs = {'X': x_np, 'Y': y_np}
>>>>>>> dcfd31d7
        loss = np.vectorize(modified_huber_loss_forward)(product_res)

        self.outputs = {
            'IntermediateVal': product_res,
            'Out': loss.reshape((samples_num, 1))
        }

    def test_check_output(self):
        self.check_output()

<<<<<<< HEAD
    def test_check_grad_strict(self):
        self.check_grad(['X'], 'Out', max_relative_error=0.0001, strict=True)
=======
    def test_check_grad(self):
        self.check_grad(['X'], 'Out', max_relative_error=0.01)
>>>>>>> dcfd31d7


if __name__ == '__main__':
    unittest.main()<|MERGE_RESOLUTION|>--- conflicted
+++ resolved
@@ -15,14 +15,6 @@
 class TestModifiedHuberLossOp(OpTest):
     def setUp(self):
         self.op_type = 'modified_huber_loss'
-<<<<<<< HEAD
-        samples_num = 16
-        self.inputs = {
-            'X': np.random.uniform(-1, 1., (samples_num, 1)).astype('float64'),
-            'Y': np.random.choice([0, 1], samples_num).reshape((samples_num, 1))
-        }
-        product_res = self.inputs['X'] * (2 * self.inputs['Y'] - 1)
-=======
         samples_num = 32
 
         x_np = np.random.uniform(-2., 2., (samples_num, 1)).astype('float32')
@@ -38,7 +30,6 @@
                 val = product_res[pos]
 
         self.inputs = {'X': x_np, 'Y': y_np}
->>>>>>> dcfd31d7
         loss = np.vectorize(modified_huber_loss_forward)(product_res)
 
         self.outputs = {
@@ -49,13 +40,8 @@
     def test_check_output(self):
         self.check_output()
 
-<<<<<<< HEAD
-    def test_check_grad_strict(self):
-        self.check_grad(['X'], 'Out', max_relative_error=0.0001, strict=True)
-=======
     def test_check_grad(self):
         self.check_grad(['X'], 'Out', max_relative_error=0.01)
->>>>>>> dcfd31d7
 
 
 if __name__ == '__main__':
