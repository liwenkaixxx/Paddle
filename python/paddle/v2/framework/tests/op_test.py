--- conflicted
+++ resolved
@@ -19,10 +19,11 @@
     @classmethod
     def create_variable(cls, scope, var_name, value=None, place=None):
         var = scope.new_var(var_name)
+        # help to allocate memory
+        tensor = var.get_tensor()
         if value is not None:
             assert place is not None, \
                 'Place must be specified if value provided'
-            tensor = var.get_tensor()
             tensor.set_dims(value.shape)
             tensor.set(value, place)
 
@@ -346,8 +347,7 @@
 
                     self.assertTrue(
                         np.allclose(
-<<<<<<< HEAD
-                            actual_val, expect_val, atol=1e-05),
+                            actual_val, expect_val, atol=atol),
                         "output name: " + out_var_name + " has diff")
             else:
                 actual_val = np.array(
@@ -355,20 +355,8 @@
                 expect_val = self.outputs[out_var_name]
                 self.assertTrue(
                     np.allclose(
-                        actual_val, expect_val, atol=1e-05),
+                        actual_val, expect_val, atol=atol),
                     "output name: " + out_var_name + " has diff")
-=======
-                            actual, expect, atol=atol),
-                        "output name: " + out_name + " has diff.")
-            else:
-                actual = np.array(self.scope.find_var(out_name).get_tensor())
-                expect = self.outputs[out_name]
-
-                self.assertTrue(
-                    np.allclose(
-                        actual, expect, atol=atol),
-                    "output name: " + out_name + " has diff.")
->>>>>>> dcfd31d7
 
     def check_output(self, atol=1e-5):
         places = [core.CPUPlace()]
@@ -387,16 +375,10 @@
 
             def err_msg():
                 offset = np.argmax(diff_mat > max_relative_error)
-<<<<<<< HEAD
-                return "%s Variable %s max gradient diff %f over limit %f, "\
-                        "the first error element is %d" % (
-                   msg_prefix, name, max_diff, max_relative_error, offset)
-=======
                 return ("%s Variable %s max gradient diff %f over limit %f, "
                         "the first error element is %d") % (
                             msg_prefix, name, max_diff, max_relative_error,
                             offset)
->>>>>>> dcfd31d7
 
             self.assertLessEqual(max_diff, max_relative_error, err_msg())
 
